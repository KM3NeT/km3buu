--- conflicted
+++ resolved
@@ -1,10 +1,7 @@
 Unreleased changes
 ------------------
-<<<<<<< HEAD
 * Limit minimal number of ensembles to 100 in estimate helper function
-=======
 * Fix setup files
->>>>>>> 58cad944
 
 v1.1.0
 ----------------------------
