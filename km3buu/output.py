# Filename: output.py
"""
IO for km3buu

"""

__author__ = "Johannes Schumann"
__copyright__ = "Copyright 2020, Johannes Schumann and the KM3NeT collaboration."
__credits__ = []
__license__ = "MIT"
__maintainer__ = "Johannes Schumann"
__email__ = "jschumann@km3net.de"
__status__ = "Development"

import re
import numpy as np
from io import StringIO
from os import listdir, environ
from os.path import isfile, join, abspath
from tempfile import TemporaryDirectory
import awkward as ak
import uproot
from scipy.interpolate import UnivariateSpline, interp1d
from scipy.spatial.transform import Rotation
import scipy.constants as constants
import mendeleev
from datetime import datetime

from .jobcard import Jobcard, read_jobcard, PDGID_LOOKUP
from .geometry import DetectorVolume, CanVolume
from .config import Config, read_default_media_compositions
from .__version__ import version

try:
    import ROOT
    libpath = environ.get("KM3NET_LIB")
    if libpath is None:
        libpath = Config().km3net_lib_path
    if ROOT.gSystem.Load(join(libpath, "libKM3NeTROOT.so")) < 0:
        raise ModuleNotFoundError("KM3NeT dataformat library not found!")
except ModuleNotFoundError:
    import warnings
    warnings.warn("KM3NeT dataformat library was not loaded.", ImportWarning)

EVENT_FILENAME = "FinalEvents.dat"
ROOT_PERT_FILENAME = "EventOutput.Pert.[0-9]{8}.root"
ROOT_REAL_FILENAME = "EventOutput.Real.[0-9]{8}.root"
FLUXDESCR_FILENAME = "neutrino_initialized_energyFlux.dat"
XSECTION_FILENAMES = {"all": "neutrino_absorption_cross_section_ALL.dat"}

SECONDS_PER_YEAR = 365.25 * 24 * 60 * 60

PARTICLE_COLUMNS = ["E", "Px", "Py", "Pz", "barcode"]
EVENTINFO_COLUMNS = [
    "weight", "evType", "lepIn_E", "lepIn_Px", "lepIn_Py", "lepIn_Pz",
    "lepOut_E", "lepOut_Px", "lepOut_Py", "lepOut_Pz", "nuc_E", "nuc_Px",
    "nuc_Py", "nuc_Pz"
]

LHE_NU_INFO_DTYPE = np.dtype([
    ("type", np.int),
    ("weight", np.float64),
    ("mom_lepton_in_E", np.float64),
    ("mom_lepton_in_x", np.float64),
    ("mom_lepton_in_y", np.float64),
    ("mom_lepton_in_z", np.float64),
    ("mom_lepton_out_E", np.float64),
    ("mom_lepton_out_x", np.float64),
    ("mom_lepton_out_y", np.float64),
    ("mom_lepton_out_z", np.float64),
    ("mom_nucleon_in_E", np.float64),
    ("mom_nucleon_in_x", np.float64),
    ("mom_nucleon_in_y", np.float64),
    ("mom_nucleon_in_z", np.float64),
])

FLUX_INFORMATION_DTYPE = np.dtype([("energy", np.float64),
                                   ("flux", np.float64),
                                   ("events", np.float64)])

EVENT_TYPE = {
    1: "QE",
    32: "pi neutron-background",
    33: "pi proton-background",
    34: "DIS",
    35: "2p2h QE",
    36: "2p2h Delta",
    37: "2pi background",
}

ROOTTUPLE_KEY = "RootTuple"

EMPTY_KM3NET_HEADER_DICT = {
    "start_run": "0",
    "drawing": "volume",
    "depth": "2475.0",
    "target": "",
    "cut_nu": "0 0 0 0",
    "spectrum": "0",
    "can": "0 0 0",
    "flux": "0 0 0",
    "coord_origin": "0 0 0",
    "norma": "0 0",
    "tgen": "0",
    "simul": "",
    "primary": "0"
}

PARTICLE_MC_STATUS = {
    "Undefined": -1,
    "InitialState": 0,  # generator-level initial state
    "StableFinalState":
    1,  # generator-level final state: particles to be tracked by detector-level MC 
    "IntermediateState": 2,
    "DecayedState": 3,
    "CorrelatedNucleon": 10,
    "NucleonTarget": 11,
    "DISPreFragmHadronicState": 12,
    "PreDecayResonantState": 13,
    "HadronInTheNucleus":
    14,  # hadrons inside the nucleus: marked for hadron transport modules to act on
    "FinalStateNuclearRemnant":
    15,  # low energy nuclear fragments entering the record collectively as a 'hadronic blob' pseudo-particle
    "NucleonClusterTarget": 16
}

W2LIST_LOOKUP = {
    "PS": 0,
    "EG": 1,
<<<<<<< HEAD
    "XSEC_MEAN": 2,
=======
    "XSEC": 2,
>>>>>>> 9f7505ec
    "COLUMN_DEPTH": 3,
    "P_EARTH": 4,
    "WATER_INT_LEN": 5,
    "P_SCALE": 6,
    "BX": 7,
    "BY": 8,
    "ICHAN": 9,
    "CC": 10,
    "DISTAMAX": 11,
    "WATERXSEC": 12,
<<<<<<< HEAD
    "XSEC": 13,
=======
>>>>>>> 9f7505ec
    "TARGETA": 15,
    "TARGETZ": 16,
    "VERINCAN": 17,
    "LEPINCAN": 18,
    "N_RETRIES": 19
}

W2LIST_LENGTH = len(W2LIST_LOOKUP)


def read_nu_abs_xsection(filepath):
    """
    Read the crosssections calculated by GiBUU

    Parameters
    ----------
    filepath: str
        Filepath to the GiBUU output file with neutrino absorption cross-section
        (neutrino_absorption_cross_section_*.dat)

    """
    with open(filepath, "r") as f:
        lines = f.readlines()
    header = re.sub(r"\d+:|#", "", lines[0]).split()
    dt = np.dtype([(field, np.float64) for field in header])
    values = np.genfromtxt(StringIO(lines[-1]), dtype=dt)
    return values


class GiBUUOutput:
    def __init__(self, data_dir):
        """
        Class for parsing GiBUU output files

        Parameters
        ----------
        data_dir: str
            Path to the GiBUU output directory
        """
        if isinstance(data_dir, TemporaryDirectory):
            self._tmp_dir = data_dir
            self._data_path = abspath(data_dir.name)
        else:
            self._data_path = abspath(data_dir)
        self.output_files = [
            f for f in listdir(self._data_path)
            if isfile(join(self._data_path, f))
        ]
        self._read_xsection_file()
        self._read_root_output()
        self._read_flux_file()
        self._read_jobcard()

    def _read_root_output(self):
        root_pert_regex = re.compile(ROOT_PERT_FILENAME)
        self.root_pert_files = list(
            filter(root_pert_regex.match, self.output_files))

        root_real_regex = re.compile(ROOT_REAL_FILENAME)
        self.root_real_files = list(
            filter(root_real_regex.match, self.output_files))

    def _read_xsection_file(self):
        if XSECTION_FILENAMES["all"] in self.output_files:
            setattr(
                self,
                "xsection",
                read_nu_abs_xsection(
                    join(self._data_path, XSECTION_FILENAMES["all"])),
            )

    def _read_jobcard(self):
        jobcard_regex = re.compile(".*.job")
        jobcard_files = list(filter(jobcard_regex.match, self.output_files))
        if len(jobcard_files) == 1:
            self._jobcard_fname = jobcard_files[0]
            self.jobcard = read_jobcard(
                join(self._data_path, self._jobcard_fname))
        else:
            self.jobcard = None

    def _read_flux_file(self):
        fpath = join(self._data_path, FLUXDESCR_FILENAME)
        self.flux_data = np.loadtxt(fpath, dtype=FLUX_INFORMATION_DTYPE)
        self.flux_interpolation = UnivariateSpline(self.flux_data["energy"],
                                                   self.flux_data["events"])

    def _event_xsec(self, root_tupledata):
        weights = np.array(root_tupledata.weight)
        total_events = np.sum(self.flux_data["events"])
        n_files = len(self.root_pert_files)
        xsec = np.divide(total_events * weights, n_files)
        return xsec

    @property
    def mean_xsec(self):
        root_tupledata = self.arrays
        energies = np.array(root_tupledata.lepIn_E)
        weights = self._event_xsec(root_tupledata)
        Emin = np.min(energies)
        Emax = np.max(energies)
        xsec, energy_bins = np.histogram(energies,
                                         weights=weights,
                                         bins=np.logspace(
                                             np.log10(Emin), np.log10(Emax),
                                             15))
        deltaE = np.mean(self.flux_data["energy"][1:] -
                         self.flux_data["energy"][:-1])
        bin_events = np.array([
            self.flux_interpolation.integral(energy_bins[i],
                                             energy_bins[i + 1]) / deltaE
            for i in range(len(energy_bins) - 1)
        ])
        x = (energy_bins[1:] + energy_bins[:-1]) / 2
        y = xsec / bin_events / x
        xsec_interp = interp1d(x,
                               y,
                               kind="linear",
                               fill_value=(y[0], y[-1]),
                               bounds_error=False)
        return lambda e: xsec_interp(e) * e

    def w2weights(self, volume, target_density, solid_angle):
        """
        Calculate w2weights

        Parameters
        ----------
            volume: float [m^3]
                The interaction volume
            target_density: float [m^-3]
                N_A * ρ
            solid_angle: float
                Solid angle of the possible neutrino incident direction
            
        """
        root_tupledata = self.arrays
        energy_min = np.min(self.flux_data["energy"])
        energy_max = np.max(self.flux_data["energy"])
        energy_phase_space = self.flux_interpolation.integral(
            energy_min, energy_max)
        xsec = self._event_xsec(
            root_tupledata
        ) * self.A  #xsec_per_nucleon * no_nucleons in the core
        inv_gen_flux = np.power(
            self.flux_interpolation(root_tupledata.lepIn_E), -1)
        phase_space = solid_angle * energy_phase_space
        env_factor = volume * SECONDS_PER_YEAR
        retval = env_factor * phase_space * inv_gen_flux * xsec * 10**-42 * target_density
        return retval

    @staticmethod
    def bjorken_x(roottuple_data):
        """
        Calculate Bjorken x variable for the GiBUU events

        Parameters
        ----------
            roottuple_data: awkward.highlevel.Array                
        """
        d = roottuple_data
        k_in = np.vstack([
            np.array(d.lepIn_E),
            np.array(d.lepIn_Px),
            np.array(d.lepIn_Py),
            np.array(d.lepIn_Pz)
        ])
        k_out = np.vstack([
            np.array(d.lepOut_E),
            np.array(d.lepOut_Px),
            np.array(d.lepOut_Py),
            np.array(d.lepOut_Pz)
        ])
        q = k_in - k_out
        qtmp = np.power(q, 2)
        q2 = qtmp[0, :] - np.sum(qtmp[1:4, :], axis=0)
        pq = q[0, :] * d.nuc_E - q[1, :] * d.nuc_Px - q[2, :] * d.nuc_Py - q[
            3, :] * d.nuc_Pz
        x = np.divide(-q2, 2 * pq)
        return np.array(x)

    @staticmethod
    def bjorken_y(roottuple_data):
        """
        Calculate Bjorken y scaling variable for the GiBUU events
        (Lab. frame)

        Parameters
        ----------
            roottuple_data: awkward.highlevel.Array                
        """
        d = roottuple_data
        y = 1 - np.divide(np.array(d.lepOut_E), np.array(d.lepIn_E))
        return y

    @property
    def A(self):
        return self.jobcard["target"]["target_a"]

    @property
    def Z(self):
        return self.jobcard["target"]["target_z"]

    @property
    def data_path(self):
        return self._data_path

    @property
    def df(self):
        """
        GiBUU output data in pandas dataframe format
        """
        import pandas as pd
        df = ak.to_pandas(self.arrays)
        sec_df = df[df.index.get_level_values(1) == 0].copy()
        sec_df.loc[:, "E"] = sec_df.lepOut_E
        sec_df.loc[:, "Px"] = sec_df.lepOut_Px
        sec_df.loc[:, "Py"] = sec_df.lepOut_Py
        sec_df.loc[:, "Pz"] = sec_df.lepOut_Pz
        sec_pdgid = (
            PDGID_LOOKUP[self.jobcard["neutrino_induced"]["flavor_id"]] -
            1) * np.sign(self.jobcard["neutrino_induced"]["process_id"])
        sec_df.loc[:, "barcode"] = sec_pdgid
        sec_df.index = pd.MultiIndex.from_tuples(
            zip(*np.unique(df.index.get_level_values(0), return_counts=True)))
        df = df.append(sec_df)
        return df

    @property
    def arrays(self):
        """
        GiBUU output data in awkward format
        """
        retval = None
        for ifile in self.root_pert_files:
            fobj = uproot.open(join(self.data_path, ifile))
            if retval is None:
                retval = fobj["RootTuple"].arrays()
            else:
                tmp = fobj["RootTuple"].arrays()
                retval = np.concatenate((retval, tmp))
        # Calculate additional information
        retval["xsec"] = self._event_xsec(retval)
        retval["Bx"] = GiBUUOutput.bjorken_x(retval)
        retval["By"] = GiBUUOutput.bjorken_y(retval)
        return retval

    @property
    def energy_min(self):
        return np.min(self.flux_data["energy"])

    @property
    def energy_max(self):
        return np.max(self.flux_data["energy"])

    @property
    def generated_events(self):
        return int(np.sum(self.flux_data["events"]))


def write_detector_file(gibuu_output,
                        ofile="gibuu.offline.root",
                        geometry=CanVolume(),
                        livetime=3.156e7,
                        propagate_tau=True):  # pragma: no cover
    """
    Convert the GiBUU output to a KM3NeT MC (OfflineFormat) file

    Parameters
    ----------
    gibuu_output: GiBUUOutput
        Output object which wraps the information from the GiBUU output files
    ofile: str
        Output filename
    geometry: DetectorVolume
        The detector geometry which should be used
    livetime: float
        The data livetime
    """
    if not isinstance(geometry, DetectorVolume):
        raise TypeError("Geometry needs to be a DetectorVolume")

    evt = ROOT.Evt()
    outfile = ROOT.TFile.Open(ofile, "RECREATE")
    tree = ROOT.TTree("E", "KM3NeT Evt Tree")
    tree.Branch("Evt", evt, 32000, 4)
    mc_trk_id = 0

    def add_particles(particle_data, pos_offset, rotation, start_mc_trk_id,
                      timestamp, status):
        nonlocal evt
        for i in range(len(particle_data.E)):
            trk = ROOT.Trk()
            trk.id = start_mc_trk_id + i
            mom = np.array([
                particle_data.Px[i], particle_data.Py[i], particle_data.Pz[i]
            ])
            p_dir = rotation.apply(mom / np.linalg.norm(mom))
            try:
                prtcl_pos = np.array([
                    particle_data.x[i], particle_data.y[i], particle_data.z[i]
                ])
                prtcl_pos = rotation.apply(prtcl_pos)
                trk.pos.set(*np.add(pos_offset, prtcl_pos))
                trk.t = timestamp + particle_data.deltaT[i] * 1e9
            except AttributeError:
                trk.pos.set(*pos_offset)
                trk.t = timestamp
            trk.dir.set(*p_dir)
            trk.mother_id = 0
            trk.type = int(particle_data.barcode[i])
            trk.E = particle_data.E[i]
            trk.status = status
            evt.mc_trks.push_back(trk)

    is_cc = False

    if gibuu_output.jobcard is None:
        raise EnvironmentError("No jobcard provided within the GiBUU output!")

    nu_type = PDGID_LOOKUP[gibuu_output.jobcard["neutrino_induced"]
                           ["flavor_id"]]
    sec_lep_type = nu_type
    ichan = abs(gibuu_output.jobcard["neutrino_induced"]["process_id"])
    if ichan == 2:
        is_cc = True
        sec_lep_type -= 1
    if gibuu_output.jobcard["neutrino_induced"]["process_id"] < 0:
        nu_type *= -1
        sec_lep_type *= -1

    event_data = gibuu_output.arrays
    bjorkenx = event_data.Bx
    bjorkeny = event_data.By

    tau_secondaries = None
    if propagate_tau and abs(nu_type) == 16:
        from .propagation import propagate_lepton
        tau_secondaries = propagate_lepton(event_data, np.sign(nu_type) * 15)

    media = read_default_media_compositions()
    density = media["SeaWater"]["density"]
    element = mendeleev.element(gibuu_output.Z)
    target = media["SeaWater"]["elements"][element.symbol]
    target_density = 1e3 * density * target[1]
    targets_per_volume = target_density * (1e3 * constants.Avogadro /
                                           target[0].atomic_weight)

    w2 = gibuu_output.w2weights(geometry.volume, targets_per_volume, 4 * np.pi)

    head = ROOT.Head()
    header_dct = EMPTY_KM3NET_HEADER_DICT.copy()

    header_dct["target"] = element.name
    key, value = geometry.header_entry()
    header_dct[key] = value
    header_dct["coord_origin"] = "{} {} {}".format(*geometry.coord_origin)
    header_dct["flux"] = "{:d} 0 0".format(nu_type)
    header_dct["cut_nu"] = "{:.2f} {:.2f} -1 1".format(gibuu_output.energy_min,
                                                       gibuu_output.energy_max)
    header_dct["tgen"] = "{:.1f}".format(livetime)
    header_dct["norma"] = "0 {}".format(gibuu_output.generated_events)
    timestamp = datetime.now()
    header_dct["simul"] = "KM3BUU {} {}".format(
        version, timestamp.strftime("%Y%m%d %H%M%S"))
    header_dct["primary"] = "{:d}".format(nu_type)

    for k, v in header_dct.items():
        head.set_line(k, v)
    head.Write("Head")

    mean_xsec_func = gibuu_output.mean_xsec

    for mc_event_id, event in enumerate(event_data):
        evt.clear()
        evt.id = mc_event_id
        evt.mc_run_id = mc_event_id
        # Weights
        evt.w.push_back(geometry.volume)  #w1 (can volume)
        evt.w.push_back(w2[mc_event_id])  #w2
        evt.w.push_back(-1.0)  #w3 (= w2*flux)
        # Event Information (w2list)
        evt.w2list.resize(W2LIST_LENGTH)
<<<<<<< HEAD
        evt.w2list[W2LIST_LOOKUP["XSEC_MEAN"]] = mean_xsec_func(event.lepIn_E)
=======
>>>>>>> 9f7505ec
        evt.w2list[W2LIST_LOOKUP["XSEC"]] = event.xsec
        evt.w2list[W2LIST_LOOKUP["TARGETA"]] = gibuu_output.A
        evt.w2list[W2LIST_LOOKUP["TARGETZ"]] = gibuu_output.Z
        evt.w2list[W2LIST_LOOKUP["BX"]] = bjorkenx[mc_event_id]
        evt.w2list[W2LIST_LOOKUP["BY"]] = bjorkeny[mc_event_id]
        evt.w2list[W2LIST_LOOKUP["CC"]] = ichan
        evt.w2list[W2LIST_LOOKUP["ICHAN"]] = event.evType

        # Vertex Position
        vtx_pos = np.array(geometry.random_pos())
        # Direction
        phi = np.random.uniform(0, 2 * np.pi)
        cos_theta = np.random.uniform(-1, 1)
        sin_theta = np.sqrt(1 - cos_theta**2)

        dir_x = np.cos(phi) * sin_theta
        dir_y = np.sin(phi) * sin_theta
        dir_z = cos_theta

        direction = np.array([dir_x, dir_y, dir_z])
        theta = np.arccos(cos_theta)
        R = Rotation.from_euler("yz", [theta, phi])

        timestamp = np.random.uniform(0, livetime)

        nu_in_trk = ROOT.Trk()
        nu_in_trk.id = mc_trk_id
        mc_trk_id += 1
        nu_in_trk.mother_id = -1
        nu_in_trk.type = nu_type
        nu_in_trk.pos.set(*vtx_pos)
        nu_in_trk.dir.set(*direction)
        nu_in_trk.E = event.lepIn_E
        nu_in_trk.t = timestamp
        nu_in_trk.status = PARTICLE_MC_STATUS["InitialState"]

        if not propagate_tau:
            lep_out_trk = ROOT.Trk()
            lep_out_trk.id = mc_trk_id
            mc_trk_id += 1
            lep_out_trk.mother_id = 0
            lep_out_trk.type = sec_lep_type
            lep_out_trk.pos.set(*vtx_pos)
            mom = np.array([event.lepOut_Px, event.lepOut_Py, event.lepOut_Pz])
            p_dir = R.apply(mom / np.linalg.norm(mom))
            lep_out_trk.dir.set(*p_dir)
            lep_out_trk.E = event.lepOut_E
            lep_out_trk.t = timestamp
            lep_out_trk.status = PARTICLE_MC_STATUS["StableFinalState"]
            evt.mc_trks.push_back(lep_out_trk)

        evt.mc_trks.push_back(nu_in_trk)

        if tau_secondaries is not None:
            event_tau_sec = tau_secondaries[mc_event_id]
            add_particles(event_tau_sec, vtx_pos, R, mc_trk_id, timestamp)
            mc_trk_id += len(event_tau_sec.E)

        add_particles(event, vtx_pos, R, mc_trk_id, timestamp,
                      PARTICLE_MC_STATUS["StableFinalState"])
        tree.Fill()
    outfile.Write()
    outfile.Close()
    del outfile<|MERGE_RESOLUTION|>--- conflicted
+++ resolved
@@ -127,11 +127,7 @@
 W2LIST_LOOKUP = {
     "PS": 0,
     "EG": 1,
-<<<<<<< HEAD
     "XSEC_MEAN": 2,
-=======
-    "XSEC": 2,
->>>>>>> 9f7505ec
     "COLUMN_DEPTH": 3,
     "P_EARTH": 4,
     "WATER_INT_LEN": 5,
@@ -142,10 +138,7 @@
     "CC": 10,
     "DISTAMAX": 11,
     "WATERXSEC": 12,
-<<<<<<< HEAD
     "XSEC": 13,
-=======
->>>>>>> 9f7505ec
     "TARGETA": 15,
     "TARGETZ": 16,
     "VERINCAN": 17,
@@ -529,10 +522,7 @@
         evt.w.push_back(-1.0)  #w3 (= w2*flux)
         # Event Information (w2list)
         evt.w2list.resize(W2LIST_LENGTH)
-<<<<<<< HEAD
         evt.w2list[W2LIST_LOOKUP["XSEC_MEAN"]] = mean_xsec_func(event.lepIn_E)
-=======
->>>>>>> 9f7505ec
         evt.w2list[W2LIST_LOOKUP["XSEC"]] = event.xsec
         evt.w2list[W2LIST_LOOKUP["TARGETA"]] = gibuu_output.A
         evt.w2list[W2LIST_LOOKUP["TARGETZ"]] = gibuu_output.Z
